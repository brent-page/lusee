import numpy as np
import healpy as hp
from time import time as timer
import matplotlib.pyplot as plt
import matplotlib.dates as mdates
import matplotlib.colors as mcolors
import matplotlib.cm as cmx
import pygdsm
from pygdsm import GlobalSkyModel, GlobalSkyModel2016
import spiceypy as spice
from datetime import datetime
from datetime import timedelta
from scipy.interpolate import interp1d

# gsm
gsm = GlobalSkyModel(interpolation = 'cubic')
gsm16 = GlobalSkyModel2016()


# NAIF codes
MOON = 301
EARTH = 399
JUPITER = 5
SATURN = 6
URANUS = 7
NEPTUNE = 8
SUN = 10


def lat_lon_to_rec(lat, lon):
    return np.cos(lat) * np.cos(lon), np.cos(lat) * np.sin(lon), np.sin(lat)


def rec_to_lat_lon(x, y, z):
    lat = np.arcsin(z)
    lon = np.arctan2(y, x)
    return lat, lon


def rotx(angle):
    rot_matrix = np.array(
        [
            [1, 0, 0],
            [0, np.cos(angle), -np.sin(angle)],
            [0, np.sin(angle), np.cos(angle)],
        ]
    )
    return rot_matrix


def roty(angle):
    rot_matrix = np.array(
        [
            [np.cos(angle), 0, np.sin(angle)],
            [0, 1, 0],
            [-np.sin(angle), 0, np.cos(angle)],
        ]
    )
    return rot_matrix


def rotz(angle):
    rot_matrix = np.array(
        [
            [np.cos(angle), -np.sin(angle), 0],
            [np.sin(angle), np.cos(angle), 0],
            [0, 0, 1],
        ]
    )
    return rot_matrix


# center of schrodinger basin in selenographic coordinates
# https://wma.wmflabs.org/iframe.html?-75_132_0_0_en_2_en_-75_132&globe=Moon&page=Schr%C3%B6dinger%20(crater)&lang=en
SCHROD_LAT = -75 * np.pi / 180
SCHROD_LON = 132.0 * np.pi / 180
SCHROD_OUTWARD_NORMAL = lat_lon_to_rec(SCHROD_LAT, SCHROD_LON)

# this rotation matrix can be used in lieu of the fns local_hour_from_azimuth_altitude and declination_from_azimuth_altitude; see the fn 'transformation test'
# local coordinates here are [cos(h)cos(-A), cos(h)sin(-A), sin(h)]
# A: azimuth measured west from south (by convention)
# h: altitude
# the MOON_ME coordinate axes can be rotated into the local coordinate axes via a rotation by (np.pi/2 - SCHROD_LAT) about the MOON_ME_Y axis, followed by a rotation by SCHROD_LON about the MOON_ME_Z axis.  Hence, the matrix below transforms a vector that is expressed in the local coordinate system into the same vector expressed in the MOON_ME coordinate system
local_to_moon_coords = np.matmul(rotz(SCHROD_LON), roty(np.pi / 2 - SCHROD_LAT))


def local_hour_from_azimuth_altitude(A_azimuth, h_altitude, phi_latitude):
    return np.arctan2(
        np.sin(A_azimuth) * np.cos(h_altitude),
        np.cos(A_azimuth) * np.sin(phi_latitude) * np.cos(h_altitude)
        + np.sin(h_altitude) * np.cos(phi_latitude),
    )

def declination_from_azimuth_altitude(A_azimuth, h_altitude, phi_latitude):
    return np.arcsin(
        np.sin(phi_latitude) * np.sin(h_altitude)
        - np.cos(phi_latitude) * np.cos(h_altitude) * np.cos(A_azimuth)
    )


def transformation_test():
    # arbitrary arc on the sky
    N = 100
    A_azimuth = np.linspace(np.pi / 3, 2 * np.pi, N)
    h_altitude = np.linspace(np.pi / 8, np.pi / 2, N)
    arc_local_coords = np.stack(lat_lon_to_rec(h_altitude, -A_azimuth)).T
    arc_moon_coords = np.matmul(local_to_moon_coords, arc_local_coords.T).T

    declination_method_1, right_ascension_method_1 = rec_to_lat_lon(*arc_moon_coords.T)

    declination_method_2 = declination_from_azimuth_altitude(
        A_azimuth, h_altitude, SCHROD_LAT
    )
    local_hour = local_hour_from_azimuth_altitude(A_azimuth, h_altitude, SCHROD_LAT)
    right_ascension_method_2 = SCHROD_LON - local_hour
    # make r.a. range from -pi to pi
    idxs = np.abs(right_ascension_method_2) > np.pi
    right_ascension_method_2[idxs] -= (
        np.sign(right_ascension_method_2[idxs]) * 2 * np.pi
    )

    plt.figure()
    plt.plot(declination_method_1, label="declination_method_1")
    plt.plot(declination_method_2, "--", label="declination_method_2")
    plt.plot(right_ascension_method_1, label="right_ascension_method_1")
    plt.plot(right_ascension_method_2, "--", label="right_ascension_method_2")
    plt.legend()


def load_kernels():
    # bsp: binary spk (spacecraft and planet kernel), positions of major solar system bodies (including the moon), https://naif.jpl.nasa.gov/pub/naif/generic_kernels/spk/planets/
    spice.furnsh("./lusee_kernels/de440s.bsp")

    # three kernels below: moon orientation (https://naif.jpl.nasa.gov/pub/naif/generic_kernels/fk/satellites/)
    # bpc: binary pck (planetary constants (e.g. planet shape and orientation) kernel)
    spice.furnsh("./lusee_kernels/moon_pa_de421_1900-2050.bpc")
    # tf: text frame kernel
    spice.furnsh("./lusee_kernels/moon_080317.tf")
    spice.furnsh("./lusee_kernels/moon_assoc_me.tf")

    # tls: text leap second kernel
    spice.furnsh("./lusee_kernels/naif0012.tls")


# get the position of 'body' relative to the moon in moon mean-earth (MOON_ME) coordinates
def get_pos(body, times, ref = "MOON_ME"):
    body_pos = np.zeros((times.size, 3))
    for i, time in enumerate(times):
        body_pos[i] = spice.spkezp(
            targ=body, et=spice.datetime2et(time), ref=ref, abcorr="LT", obs=MOON
        )[0]
    body_pos = body_pos / ((np.sum(body_pos ** 2, axis=1)) ** (1 / 2))[:, np.newaxis]
    return body_pos


def get_altitude(body, times):
    body_pos = get_pos(body, times)
    body_altitude = (
        90 - np.arccos(np.matmul(body_pos, SCHROD_OUTWARD_NORMAL)) * 180 / np.pi
    )
    return body_altitude

def get_set_rise_idxs(below_horizon):
    set_idxs = below_horizon & ~np.roll(below_horizon, 1)
    rise_idxs = below_horizon & ~np.roll(below_horizon, -1)

    set_idxs[[0, -1]] = False
    rise_idxs[[0, -1]] = False

    set_idxs = np.flatnonzero(set_idxs)
    rise_idxs = np.flatnonzero(rise_idxs)

    # require full nights
    if np.min(rise_idxs) < np.min(set_idxs):
        rise_idxs = rise_idxs[1:]
    if np.max(set_idxs) > np.max(rise_idxs):
        set_idxs = set_idxs[:-1]

    return set_idxs, rise_idxs

# print out all lunar nights that overlap with this year/month
def print_lunar_night(year, month):
    utc_times = np.arange(
        datetime(year, month, 1) - timedelta(days=20),
        datetime(year, month, 1) + timedelta(days=50),
        timedelta(hours=1),
    ).astype(datetime)
    sun_altitude = get_altitude(SUN, utc_times)
    set_idxs, rise_idxs = get_set_rise_idxs(sun_altitude < 0)
    for set_time, rise_time in zip(utc_times[set_idxs], utc_times[rise_idxs]):
        if not ((set_time.month == month) or (rise_time.month) == month):
            continue
        else:
            print("night:")
            print("      start: " + str(set_time))
            print("      end: " + str(rise_time))
            print("")


def get_lunar_nights(year, delta_hour_search=1, delta_min_times=15):
    utc_times = np.arange(
        datetime(year, 1, 1), datetime(year, 12, 31), timedelta(hours=1)
    ).astype(datetime)
    sun_altitude = get_altitude(SUN, utc_times)
    set_idxs, rise_idxs = get_set_rise_idxs(sun_altitude < 0)
    nights = []
    for set_time, rise_time in zip(utc_times[set_idxs], utc_times[rise_idxs]):
        nights.append(
            np.arange(set_time, rise_time, timedelta(minutes=delta_min_times)).astype(
                datetime
            )
        )
    return nights


# get galactic latitude and longitude of outward normal from schrodinger basin
def get_pointing(utc_times):
    pointing = np.zeros((utc_times.size, 3))
    for i, time in enumerate(utc_times):
        rot = spice.pxform("MOON_ME", "GALACTIC", spice.datetime2et(time))
        pointing[i] = np.matmul(rot, SCHROD_OUTWARD_NORMAL)
    return rec_to_lat_lon(*pointing.T)


# plot the track of the schrod basin outward normal on the sky over time
def plot_day(utc_times, frequency, map_nside=512):
    lat, lon = get_pointing(utc_times)

    skymap = gsm.generate(frequency)
    skymap = hp.ud_grade(skymap, map_nside)
    skymap = np.log10(skymap)

    hp.mollview(
        skymap,
        coord="G",
        title="{} {:.0f} MHz, basemap: {}".format(gsm.name, frequency, gsm.basemap),
    )
    hp.projplot(np.pi / 2 - lat, lon, "wx")


# get vectors pointing to map pixels
def get_map_pixel_local_vecs(utc_times, beam_idxs=None, map_nside=512, nest=False):

    galactic_to_moon_rots = np.zeros((utc_times.size, 3, 3))
    for i, time in enumerate(utc_times):
        galactic_to_moon_rots[i] = spice.pxform(
            "GALACTIC", "MOON_ME", spice.datetime2et(time)
        )

    galac_vecs = np.stack(
        hp.pix2vec(map_nside, np.arange(hp.nside2npix(map_nside)), nest=nest)
    ).T

    if not (beam_idxs is None):
        galac_vecs = galac_vecs[beam_idxs]
        # transform a different set of pixel positions for each time
        # t: time, p: pixel
        local_vecs = np.einsum("ij,tjl,tpl->tpi", local_to_moon_coords.T, galactic_to_moon_rots, galac_vecs)
        
    else:
        # transform the positions of all pixels for each time
        local_vecs = np.einsum("ij,tjl,pl->tpi", local_to_moon_coords.T, galactic_to_moon_rots, galac_vecs)

    return galac_vecs, local_vecs


# to figure out which pixels are in the beam, look at a downsampled version of the map.  pixels in the downsampled map are groups of pixels from the higher res map.  if ( (the beam strength at the center of a downsampled pixel is > beam_threshold) and (the downsampled pixel center is above the horizon) ), accept all of its child pixels as being in the beam
# ds: downsampled
# fs: fullsampled
def get_beam_pixels(
    utc_times, local_vecs_ds, NS_beam_stdev, EW_beam_stdev, beam_threshold, fs_map_nside
):
    ds_map_nside = hp.npix2nside(local_vecs_ds.shape[1])
    ds_map_npix = hp.nside2npix(ds_map_nside)
    fs_map_npix = hp.nside2npix(fs_map_nside)
    npix_ratio = fs_map_npix // ds_map_npix
    # mapping of downsampled to fullsampled pixel numbers in the 'nest' pixel numbering scheme
    ds_to_fs = np.arange(fs_map_npix).reshape(ds_map_npix, npix_ratio)

    above_horizon = (local_vecs_ds[..., 2] > -0.05) 

    beam_weights = np.zeros(local_vecs_ds.shape[:-1])
    np.exp(
        -local_vecs_ds[..., 0] ** 2 / (2 * NS_beam_stdev ** 2)
        -local_vecs_ds[..., 1] ** 2 / (2 * EW_beam_stdev ** 2),
        out = beam_weights,
        where = above_horizon
        )

    sorted_beam_idxs = np.argsort(beam_weights, axis = 1)[:, ::-1]
    beam_weights = np.take_along_axis(beam_weights, sorted_beam_idxs, axis = 1)

    # for einsum, want to have the same number of pixels at each time
    num_ds_pixels_in_beam = np.max(np.sum(beam_weights > beam_threshold, axis = 1))
    beam_idxs = sorted_beam_idxs[:, :num_ds_pixels_in_beam]

    fs_in_beam_idxs = ds_to_fs[beam_idxs].reshape(-1, ds_to_fs.shape[1] * beam_idxs.shape[1])
    return hp.nest2ring(fs_map_nside, fs_in_beam_idxs)


# utc_times: np array of datetimes
# freqs: np array, MHz
# outline_sigma: beam gets cut-off (or tapered) at the outline_sigma contour of the beam
def time_freq_K(
        utc_times,
        freqs,
        NS_20MHz_beam_stdev_degr=5,
        EW_20MHz_beam_stdev_degr=5,
        widest_beam_freq=4,
        map_nside=512, 
        time_chunk = 100,
        outline_sigma = 3,
        use_envelope = True,
        taper_alpha = 0.1,
        horizon_taper = 5,
        plot = False, 
        verbose=False):

    NS_20MHz_beam_stdev = np.sin(NS_20MHz_beam_stdev_degr * np.pi/180)
    EW_20MHz_beam_stdev = np.sin(EW_20MHz_beam_stdev_degr * np.pi/180)

    # downsampled pixel positions 
    ds_map_nside = 64
    _, local_vecs_ds = get_map_pixel_local_vecs(
        utc_times, map_nside=ds_map_nside, nest=True
    )

    # find all pixels within the outline
    threshold = np.exp(-outline_sigma**2 / 2)

    # looking at downsampled map to get an idea of which pixels to sum over
    widest_beam_idxs = get_beam_pixels(
        utc_times,
        local_vecs_ds,
        NS_20MHz_beam_stdev * (20/widest_beam_freq),
        EW_20MHz_beam_stdev * (20/widest_beam_freq),
        threshold * 0.8,
        fs_map_nside=map_nside,
    )

    skymaps = gsm.generate(freqs)
    if verbose:
        print ("Generated maps nside = ", hp.get_nside(skymaps))
    if not (map_nside == hp.get_nside(skymaps)):
        skymaps = hp.ud_grade(skymaps, map_nside)
    if (freqs.size == 1):
        skymaps = skymaps[None, :]

    KK = np.zeros((utc_times.size, freqs.size))

    for ti_start in range(0,utc_times.size, time_chunk):
        ti_end = min(ti_start+time_chunk,utc_times.size)
        if verbose:
            print (f"     ...time {ti_start}:{ti_end}.") 

        # get local vecs for widest beam
        _, local_vecs = get_map_pixel_local_vecs(utc_times[ti_start:ti_end], widest_beam_idxs[ti_start:ti_end,:], map_nside)
        
        above_horizon = local_vecs[..., 2] > 0
        local_vecs_sq = local_vecs ** 2
        del local_vecs

        for i, freq in enumerate(freqs):
            if verbose:
                print (f" Integrating sky at {freq}MHz...")

            NS_beam_stdev = NS_20MHz_beam_stdev * 20/freq
            EW_beam_stdev = EW_20MHz_beam_stdev * 20/freq

            beam_weights = np.zeros(local_vecs_sq.shape[:-1])

            np.exp(
                    -local_vecs_sq[..., 0] / (2 * NS_beam_stdev ** 2)
                    -local_vecs_sq[..., 1] / (2 * EW_beam_stdev ** 2),
                    out = beam_weights,
                    where = above_horizon
            )
            beam_weights[beam_weights < threshold] = np.nan

<<<<<<< HEAD
            beam_weights[beam_weights < threshold] = np.nan

            if use_envelope:
                NS_envelope_outline = outline_sigma * NS_beam_stdev
                EW_envelope_outline = outline_sigma * EW_beam_stdev

                beam_envelope = get_beam_envelope(local_vecs_sq, NS_envelope_outline, EW_envelope_outline, alpha = taper_alpha, horizon_taper = horizon_taper)
                beam_weights *= beam_envelope

=======
>>>>>>> fd13af8d
            KK[ti_start:ti_end, i] = np.nansum(skymaps[i, widest_beam_idxs[ti_start:ti_end]] * beam_weights, axis=1) / np.nansum(
                beam_weights, axis=1)

            if np.any(np.isnan(KK)):
                print ("Waterfall has nans, time to die.")
                stop()

    if plot:
        plt.figure()
        plt.pcolormesh(utc_times, freqs, KK.T, shading="nearest", norm=mcolors.LogNorm())
        cbar = plt.colorbar()
        plt.ylabel("freq (MHz)")
        cbar.set_label("Temp. (K)")
        plt.title(
            "RJ Temp, NS 20 MHz sigma: {:.0f}°, EW 20 MHz sigma: {:.0f}°".format(
                NS_20MHz_beam_stdev_degr,
                EW_20MHz_beam_stdev_degr,
            )
        )

    return KK

def create_reference():
    utc_times = np.array([datetime(2024, 3, 21, 21), datetime(2024, 3, 22, 21)]).astype(datetime)
    KK = time_freq_K(
        utc_times,
        freqs=np.arange(10, 16, 5),
        NS_20MHz_beam_stdev_degr=5,
        EW_20MHz_beam_stdev_degr=5,
        map_nside=512,
        use_envelope = False
    )
    return KK
#     np.savez('waterfall_ref.npz', KK = KK)


def create_reference():
    utc_times = np.array([datetime(2024, 3, 21, 21), datetime(2024, 3, 22, 21)]).astype(datetime)
    KK = time_freq_K(
        utc_times,
        freqs=np.arange(10, 16, 5),
        NS_20MHz_beam_stdev_degr=5,
        EW_20MHz_beam_stdev_degr=5,
        map_nside=512,
    )
    return KK
#     np.savez('waterfall_ref.npz', KK = KK)



def drive(minutes = 240, threshold = .01, NS = 60, EW = 5, nside = 128, time_chunk = 20, plot = False):
    sta = timer()
    utc_times = np.arange(
        datetime(2024, 3, 21, 21), datetime(2024, 4, 5, 11), timedelta(minutes=minutes)
    ).astype(datetime)
    KK = time_freq_K(
        utc_times,
#         freqs=np.arange(10, 71, 10),
        freqs=np.arange(20, 50, .5),
        NS_20MHz_beam_stdev_degr=NS,
        EW_20MHz_beam_stdev_degr=EW,
        map_nside=nside,
        time_chunk=time_chunk,
        plot = plot
    )
    sto = timer()
    print(sto - sta)


# utc_time: datetime
def plot_beam(utc_time, NS_beam_stdev_degr, EW_beam_stdev_degr, map_nside=512, outline_sigma = 3, use_envelope = False, taper_alpha = 0.1, horizon_taper = 5):

    NS_beam_stdev = np.sin(NS_beam_stdev_degr * np.pi/180)
    EW_beam_stdev = np.sin(EW_beam_stdev_degr * np.pi/180)

    utc_time = np.array([utc_time])

    # downsampled pixel positions 
    ds_map_nside = 64
    _, local_vecs_ds = get_map_pixel_local_vecs(
        utc_time, map_nside=ds_map_nside, nest=True
    )

    threshold = np.exp(-outline_sigma**2 / 2)

    beam_idxs = get_beam_pixels(
        utc_time, local_vecs_ds, NS_beam_stdev, EW_beam_stdev, threshold, fs_map_nside=map_nside
    )

    galac_vecs, local_vecs = get_map_pixel_local_vecs(
        utc_time, beam_idxs, map_nside=map_nside, nest=False
    )

    galac_vecs = galac_vecs[0]
    local_vecs = local_vecs[0]

    galac_lats, galac_lons = rec_to_lat_lon(*galac_vecs.T)

    above_horizon = local_vecs[..., 2] > 0
    beam_weights = np.zeros(local_vecs.shape[:-1])
    np.exp(
        -local_vecs[..., 0] ** 2 / (2 * NS_beam_stdev ** 2)
        -local_vecs[..., 1] ** 2 / (2 * EW_beam_stdev ** 2),
        out = beam_weights,
        where = above_horizon
    )
    if use_envelope:
        NS_envelope_outline = outline_sigma * NS_beam_stdev
        EW_envelope_outline = outline_sigma * EW_beam_stdev

        beam_envelope = get_beam_envelope(local_vecs ** 2, NS_envelope_outline, EW_envelope_outline, alpha = taper_alpha, horizon_taper = horizon_taper)
        beam_weights *= beam_envelope

    frequency = 20
    skymap = gsm.generate(frequency)
    skymap = hp.ud_grade(skymap, map_nside)
    skymap = np.log10(skymap)

    hp.mollview(
        skymap,
        coord="G",
        title="{} {:.0f} MHz, basemap: {}".format(gsm.name, frequency, gsm.basemap),
    )
    hp.projscatter(
        theta=np.pi / 2 - galac_lats,
        phi=galac_lons,
        lonlat=False,
        c=beam_weights,
        cmap=plt.cm.Blues,
        s=0.01 * (512 / map_nside) ** 2,
    )


def get_delta_T (utc_times, frequency, wfall, return_inv2 = False):
    deltaT = ((utc_times[-1]-utc_times[0])/(len(utc_times)-1)).seconds
    deltaf = (frequency[-1]-frequency[0])/(len(frequency)-1)
    #print (f"Delta T: {deltaT} Delta f: {deltaf}MHz")
    inv2 = ((deltaf*1e6)*deltaT/wfall**2).sum(axis=0)
    if return_inv2:
        return inv2
    return np.sqrt(1/inv2)

def get_modes (wfall):
    mean = wfall.mean(axis=0)
    mdiv = wfall/mean[None,:]-1
    cov = np.cov(mdiv,rowvar=False)
    eva,eve = np.linalg.eig(cov)
    return mean, eva, eve


def get_signal (freq):
    # Returns expected signal in K on the given frequency array
    da = np.load('waterfalls/signal.npz')
    nu = da['nu']
    Tsig = da['Tsig']
    return interp1d(nu,Tsig,kind='cubic')(freq)

    
# alpha: in an arc extending from zenith to the envelope outline, alpha approximately is the fraction of the arc occupied by the taper (in the case that the beam doesn't reach the horizon)
# horizon_taper (degrees): taper width in the case that the beam reaches the horizon
# points_in_taper: at minimum, should be a few times the number of timestamps it takes for a pixel to move through the taper
def get_beam_envelope(local_vecs_sq, NS_outline, EW_outline, alpha = 0.1, horizon_taper = 5, points_in_taper = 500):

    horizon_alpha = horizon_taper/90

    points_in_beam_envelope = int( (points_in_taper) / alpha )
    points_in_horizon_envelope = int( (points_in_taper) / horizon_alpha )
    cosine_taper = 1/2 * (1 + np.cos(np.pi * np.arange(points_in_taper) / (points_in_taper - 1)) )

    beam_envelope = np.ones(points_in_beam_envelope)
    horizon_envelope = np.ones(points_in_horizon_envelope)

    beam_envelope[-points_in_taper:] = cosine_taper
    horizon_envelope[-points_in_taper:] = cosine_taper

    # index based on where local_vec is in relation to the beam outline
    # if EW_outline = 3 * (beam EW stdev) and NS_outline = 3 * (beam NS stdev), then the envelope outline will be the beam's 3 sigma contour (strength = exp(-3**2 / 2))
    beam_envelope_index = np.round( 
            np.sqrt( 
                local_vecs_sq[..., 0] / (NS_outline**2) 
                + local_vecs_sq[..., 1] / (EW_outline**2) 
                ) * (points_in_beam_envelope - 1)
            ).astype(int)

    def not_more_than_one(x):
        x[x>1.0] = 1.0
        return x
    # index based on where local_vec is in relation to the horizon
    horizon_envelope_index = np.round(
            np.arcsin(
                not_more_than_one(np.sqrt(local_vecs_sq[..., 0] + local_vecs_sq[..., 1])
                ) / (np.pi / 2) * (points_in_horizon_envelope - 1)
            )).astype(int)

    beam_envelope_index[beam_envelope_index >= points_in_beam_envelope] = points_in_beam_envelope - 1
    beam_envelope_vals = beam_envelope[beam_envelope_index]

    horizon_envelope_vals = horizon_envelope[horizon_envelope_index]

    # choose the more limiting taper
    return np.where(beam_envelope_vals < horizon_envelope_vals, beam_envelope_vals, horizon_envelope_vals)


global KK1, KK2
def beam_continuity_check():
    global KK1, KK2
    dt_minutes = 15
    utc_times = np.arange(datetime(2024, 3, 21, 21), datetime(2024, 4, 5, 11), timedelta(minutes = dt_minutes)).astype(datetime)[940:970]
    freqs = np.array([20])

    NS_at_20MHz = 5 # degrees
    EW_at_20MHz = 3 # degrees

    KK1 = time_freq_K(utc_times, freqs, NS_at_20MHz, EW_at_20MHz, 512, use_envelope = True, verbose = True, taper_alpha = .1, horizon_taper = 5, outline_sigma = 3)
    KK2 = time_freq_K(utc_times, freqs, NS_at_20MHz, EW_at_20MHz, 512, use_envelope = False, verbose = True, outline_sigma = 3)

    KK1 -= np.mean(KK1)
    KK2 -= np.mean(KK2)

#     fft_freqs = np.fft.rfftfreq(utc_times.size, dt_minutes/60)
#     fig, axs = plt.subplots(3, sharex = True, figsize = (12, 6))
#     for KK, label in zip((KK1, KK2), ('with envelope', 'without envelope')):
#         KK_fft = np.fft.rfft(KK, axis = 0)
#         for i, freq in enumerate(freqs):
#             axs[i].plot(fft_freqs, np.absolute(KK_fft[:, i])/np.mean(KK[:, i]), label = label)
# 
#     for ax in axs:
#         ax.legend()
#         ax.set_yscale('log')
#     axs[0].set_xlim(1.75, 2)
#     axs[-1].set_xlabel('Freq (1/Hr)')


def plot_enveloped_beam(NS, EW, outline_sigma, taper_alpha, horizon_taper):
    NS = np.sin(NS * np.pi/180)
    EW = np.sin(EW * np.pi/180)

    x = np.linspace(-1, 1, 1000)
    y = np.linspace(-1, 1, 1000)
    X, Y = np.meshgrid(x, y)

    norm = np.sqrt(X**2 + Y**2)

    X[norm > 1]/= norm[norm > 1] * 1.0001
    Y[norm > 1]/= norm[norm > 1] * 1.0001

    flat_coords = np.zeros((X.size, 2))
    flat_coords[:, 0] = X.flatten()
    flat_coords[:, 1] = Y.flatten()

    beam_weights = np.exp(
            -X**2 / (2 * NS**2)
            -Y**2 / (2 * EW**2)
            )
    beam_envelope = get_beam_envelope(flat_coords**2, NS * outline_sigma, EW * outline_sigma, alpha = taper_alpha, horizon_taper = horizon_taper).reshape(-1, x.size)

    fig, axs = plt.subplots(1, 3, figsize = (15, 5))
    axs[0].pcolormesh(X, Y, beam_weights, shading = 'nearest')
    axs[1].pcolormesh(X, Y, beam_envelope, shading = 'nearest')
    axs[2].pcolormesh(X, Y, beam_weights * beam_envelope, shading = 'nearest')

    for ax in axs:
        ax.set_aspect('equal')


<|MERGE_RESOLUTION|>--- conflicted
+++ resolved
@@ -300,7 +300,6 @@
 
 # utc_times: np array of datetimes
 # freqs: np array, MHz
-# outline_sigma: beam gets cut-off (or tapered) at the outline_sigma contour of the beam
 def time_freq_K(
         utc_times,
         freqs,
@@ -319,6 +318,8 @@
     NS_20MHz_beam_stdev = np.sin(NS_20MHz_beam_stdev_degr * np.pi/180)
     EW_20MHz_beam_stdev = np.sin(EW_20MHz_beam_stdev_degr * np.pi/180)
 
+    threshold = 0.01
+
     # downsampled pixel positions 
     ds_map_nside = 64
     _, local_vecs_ds = get_map_pixel_local_vecs(
@@ -357,8 +358,7 @@
         _, local_vecs = get_map_pixel_local_vecs(utc_times[ti_start:ti_end], widest_beam_idxs[ti_start:ti_end,:], map_nside)
         
         above_horizon = local_vecs[..., 2] > 0
-        local_vecs_sq = local_vecs ** 2
-        del local_vecs
+        local_vecs = local_vecs ** 2
 
         for i, freq in enumerate(freqs):
             if verbose:
@@ -367,19 +367,17 @@
             NS_beam_stdev = NS_20MHz_beam_stdev * 20/freq
             EW_beam_stdev = EW_20MHz_beam_stdev * 20/freq
 
-            beam_weights = np.zeros(local_vecs_sq.shape[:-1])
-
+            beam_weights = np.zeros(local_vecs.shape[:-1])
+
+            # local_vecs gets squared above
             np.exp(
-                    -local_vecs_sq[..., 0] / (2 * NS_beam_stdev ** 2)
-                    -local_vecs_sq[..., 1] / (2 * EW_beam_stdev ** 2),
+                    -local_vecs[..., 0] / (2 * NS_beam_stdev ** 2)
+                    -local_vecs[..., 1] / (2 * EW_beam_stdev ** 2),
                     out = beam_weights,
                     where = above_horizon
             )
             beam_weights[beam_weights < threshold] = np.nan
 
-<<<<<<< HEAD
-            beam_weights[beam_weights < threshold] = np.nan
-
             if use_envelope:
                 NS_envelope_outline = outline_sigma * NS_beam_stdev
                 EW_envelope_outline = outline_sigma * EW_beam_stdev
@@ -387,8 +385,6 @@
                 beam_envelope = get_beam_envelope(local_vecs_sq, NS_envelope_outline, EW_envelope_outline, alpha = taper_alpha, horizon_taper = horizon_taper)
                 beam_weights *= beam_envelope
 
-=======
->>>>>>> fd13af8d
             KK[ti_start:ti_end, i] = np.nansum(skymaps[i, widest_beam_idxs[ti_start:ti_end]] * beam_weights, axis=1) / np.nansum(
                 beam_weights, axis=1)
 
@@ -538,6 +534,10 @@
     eva,eve = np.linalg.eig(cov)
     return mean, eva, eve
 
+from scipy import optimize
+global spec_indices, mean_abs_residuals
+def low_freq_scaling():
+    global spec_indices, mean_abs_residuals
 
 def get_signal (freq):
     # Returns expected signal in K on the given frequency array
@@ -597,10 +597,36 @@
     global KK1, KK2
     dt_minutes = 15
     utc_times = np.arange(datetime(2024, 3, 21, 21), datetime(2024, 4, 5, 11), timedelta(minutes = dt_minutes)).astype(datetime)[940:970]
-    freqs = np.array([20])
-
-    NS_at_20MHz = 5 # degrees
-    EW_at_20MHz = 3 # degrees
+    freqs = np.arange(10, 15, .1)
+    maps = gsm.generate(freqs)
+
+    logmaps = np.log(maps/maps[0])
+    logfreqs = np.log(freqs/freqs[0])
+
+    log_power_law_residual = lambda p, x, y: (y - (p[0] * x))
+
+    spec_indices = np.zeros(maps.shape[1])
+    mean_abs_residuals = np.zeros(maps.shape[1])
+    for pixel_num in range(maps.shape[1]):
+        fit = optimize.leastsq(log_power_law_residual, x0 = [-2.5], args = (logfreqs, logmaps[:, pixel_num]))
+        spec_indices[pixel_num] = fit[0][0]
+        mean_abs_residuals[pixel_num] = np.mean(np.absolute(log_power_law_residual(fit[0], logfreqs, logmaps[:, pixel_num])**2))
+
+def power_law_plot():
+    freqs = np.arange(10, 15, .1)
+    maps = gsm.generate(freqs)
+
+    logmaps = np.log(maps/maps[0])
+    logfreqs = np.log(freqs/freqs[0])
+
+    random = np.random.randint(0, maps.shape[1], 100)
+    plt.figure()
+    for num in random:
+        plt.plot(logfreqs, logmaps[:, num])
+
+    plt.xlabel(r'log($\nu$/10MHz)')
+    plt.ylabel(r'log($T/T_{10MHz}$)')
+    plt.title(r'10-15 MHz pyGDSM T vs $\nu$ for 100 random pixels')
 
     KK1 = time_freq_K(utc_times, freqs, NS_at_20MHz, EW_at_20MHz, 512, use_envelope = True, verbose = True, taper_alpha = .1, horizon_taper = 5, outline_sigma = 3)
     KK2 = time_freq_K(utc_times, freqs, NS_at_20MHz, EW_at_20MHz, 512, use_envelope = False, verbose = True, outline_sigma = 3)
@@ -654,3 +680,24 @@
         ax.set_aspect('equal')
 
 
+def sky_spec_indices(mask = False):
+
+    spec = spec_indices.copy()
+    resid = mean_abs_residuals.copy()
+    if mask:
+#         sel = ((spec < -3) | (spec > -2))
+        sel = (resid)**(1/2) > 0.01
+        spec[sel] = np.nan
+        resid[sel] = np.nan
+    hp.mollview((resid)**(1/2), title = 'mean absolute power law fit residuals \n frequency range: 10-15 MHz \n' + r'(mean over frequency)$\left[|\log\left(\frac{T}{T_{10MHz}}\right) - \beta_{fit}\log\left(\frac{\nu}{10MHz}\right)|\right]$' + '\n masked above 0.01')
+    hp.mollview(spec, title = 'spectral indices between 10 and 15 MHz')
+
+
+def get_signal (freq):
+    # Returns expected signal in K on the given frequency array
+    da = np.load('waterfalls/signal.npz')
+    nu = da['nu']
+    Tsig = da['Tsig']
+    return interp1d(nu,Tsig,kind='cubic')(freq)
+
+    